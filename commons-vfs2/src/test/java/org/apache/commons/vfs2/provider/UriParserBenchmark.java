--- conflicted
+++ resolved
@@ -29,12 +29,9 @@
 public class UriParserBenchmark {
 
     private static final String PATH_TO_NORMALIZE = "file:///this/../is/a%2flong%2Fpath/./for testing/normlisePath%2fmethod.txt";
-<<<<<<< HEAD
     private static final String[] SCHEMES = {"file", "ftp", "ftps", "webdav", "temp", "ram", "http", "https", "sftp", "zip", "jar", "tgz", "gz"};
-=======
     private static final String PATH_TO_ENCODE = "file:///this/is/path/to/encode/for/testing/encode.perf";
     private static final char[] ENCODE_RESERVED = new char[] {' ', '#'};
->>>>>>> 0307de7f
 
     @Benchmark
     public void normalisePath() throws FileSystemException {
@@ -44,12 +41,11 @@
     }
 
     @Benchmark
-<<<<<<< HEAD
     public void extractScheme() throws FileSystemException {
         UriParser.extractScheme(SCHEMES, PATH_TO_NORMALIZE);
-=======
+    }
+
     public void encode() throws FileSystemException {
         UriParser.encode(PATH_TO_ENCODE, ENCODE_RESERVED);
->>>>>>> 0307de7f
     }
 }