--- conflicted
+++ resolved
@@ -37,11 +37,7 @@
     public static final char TRANS_SEPARATOR = '\\';
 
     /**
-<<<<<<< HEAD
-     * The normalised separator to use.
-=======
      * The normalized separator to use.
->>>>>>> 70e9da4a
      */
     private static final char SEPARATOR_CHAR = FileName.SEPARATOR_CHAR;
 
@@ -221,12 +217,9 @@
         }
         final StringBuilder buffer = new StringBuilder(decodedStr);
         encode(buffer, 0, buffer.length(), reserved);
-<<<<<<< HEAD
         if (buffer.length() == decodedStr.length()) { // No encoding happened
             return decodedStr;
         }
-=======
->>>>>>> 70e9da4a
         return buffer.toString();
     }
 
@@ -441,11 +434,7 @@
             buffer.append(uri);
         }
         for (final String scheme : schemes) {
-<<<<<<< HEAD
-            if (uri.startsWith(scheme) && uri.length() > scheme.length() && uri.charAt(scheme.length()) == ':') {
-=======
             if (uri.startsWith(scheme + ":")) {
->>>>>>> 70e9da4a
                 if (buffer != null) {
                     buffer.delete(0, uri.indexOf(':') + 1);
                 }
@@ -500,10 +489,6 @@
      * @param path The path to normalize.
      * @return The FileType.
      * @throws FileSystemException if an error occurs.
-<<<<<<< HEAD
-     *
-=======
->>>>>>> 70e9da4a
      * @see #fixSeparators
      */
     public static FileType normalisePath(final StringBuilder path) throws FileSystemException {
