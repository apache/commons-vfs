/*
 * Licensed to the Apache Software Foundation (ASF) under one or more
 * contributor license agreements.  See the NOTICE file distributed with
 * this work for additional information regarding copyright ownership.
 * The ASF licenses this file to You under the Apache License, Version 2.0
 * (the "License"); you may not use this file except in compliance with
 * the License.  You may obtain a copy of the License at
 *
 *      http://www.apache.org/licenses/LICENSE-2.0
 *
 * Unless required by applicable law or agreed to in writing, software
 * distributed under the License is distributed on an "AS IS" BASIS,
 * WITHOUT WARRANTIES OR CONDITIONS OF ANY KIND, either express or implied.
 * See the License for the specific language governing permissions and
 * limitations under the License.
 */
package org.apache.commons.vfs2.provider.http4;

import java.io.File;
import java.io.IOException;
import java.net.ProxySelector;
import java.security.KeyManagementException;
import java.security.KeyStoreException;
import java.security.NoSuchAlgorithmException;
import java.security.cert.CertificateException;
import java.util.ArrayList;
import java.util.Arrays;
import java.util.Collection;
import java.util.Collections;
import java.util.List;

import javax.net.ssl.HostnameVerifier;
import javax.net.ssl.SSLContext;

import org.apache.commons.lang3.StringUtils;
import org.apache.commons.lang3.time.DurationUtils;
import org.apache.commons.vfs2.Capability;
import org.apache.commons.vfs2.FileName;
import org.apache.commons.vfs2.FileSystem;
import org.apache.commons.vfs2.FileSystemConfigBuilder;
import org.apache.commons.vfs2.FileSystemException;
import org.apache.commons.vfs2.FileSystemOptions;
import org.apache.commons.vfs2.UserAuthenticationData;
import org.apache.commons.vfs2.UserAuthenticator;
import org.apache.commons.vfs2.provider.AbstractOriginatingFileProvider;
import org.apache.commons.vfs2.provider.GenericFileName;
import org.apache.commons.vfs2.util.UserAuthenticatorUtils;
import org.apache.http.ConnectionReuseStrategy;
import org.apache.http.Header;
import org.apache.http.HttpHost;
import org.apache.http.auth.AuthScope;
import org.apache.http.auth.UsernamePasswordCredentials;
import org.apache.http.client.AuthCache;
import org.apache.http.client.CookieStore;
import org.apache.http.client.CredentialsProvider;
import org.apache.http.client.HttpClient;
import org.apache.http.client.config.RequestConfig;
import org.apache.http.client.protocol.HttpClientContext;
import org.apache.http.config.Registry;
import org.apache.http.config.RegistryBuilder;
import org.apache.http.config.SocketConfig;
import org.apache.http.conn.HttpClientConnectionManager;
import org.apache.http.conn.routing.HttpRoutePlanner;
import org.apache.http.conn.socket.ConnectionSocketFactory;
import org.apache.http.conn.socket.PlainConnectionSocketFactory;
import org.apache.http.conn.ssl.DefaultHostnameVerifier;
import org.apache.http.conn.ssl.NoopHostnameVerifier;
import org.apache.http.conn.ssl.SSLConnectionSocketFactory;
import org.apache.http.conn.ssl.TrustAllStrategy;
import org.apache.http.cookie.Cookie;
import org.apache.http.impl.DefaultConnectionReuseStrategy;
import org.apache.http.impl.NoConnectionReuseStrategy;
import org.apache.http.impl.auth.BasicScheme;
import org.apache.http.impl.client.BasicAuthCache;
import org.apache.http.impl.client.BasicCookieStore;
import org.apache.http.impl.client.BasicCredentialsProvider;
import org.apache.http.impl.client.HttpClientBuilder;
import org.apache.http.impl.client.HttpClients;
import org.apache.http.impl.conn.DefaultProxyRoutePlanner;
import org.apache.http.impl.conn.PoolingHttpClientConnectionManager;
import org.apache.http.impl.conn.SystemDefaultRoutePlanner;
import org.apache.http.message.BasicHeader;
import org.apache.http.protocol.HTTP;
import org.apache.http.ssl.SSLContextBuilder;

/**
 * {@code FileProvider} implementation using HttpComponents HttpClient library.
 *
 * @since 2.3
 */
public class Http4FileProvider extends AbstractOriginatingFileProvider {

    /** Authenticator information. */
    static final UserAuthenticationData.Type[] AUTHENTICATOR_TYPES =
            new UserAuthenticationData.Type[] {
                    UserAuthenticationData.USERNAME,
                    UserAuthenticationData.PASSWORD
                    };

    /** FileProvider capabilities */
    static final Collection<Capability> CAPABILITIES =
            Collections.unmodifiableCollection(
                    Arrays.asList(
                            Capability.GET_TYPE,
                            Capability.READ_CONTENT,
                            Capability.URI,
                            Capability.GET_LAST_MODIFIED,
                            Capability.ATTRIBUTES,
                            Capability.RANDOM_ACCESS_READ,
                            Capability.DIRECTORY_READ_CONTENT
                            )
                    );

    /**
     * Constructs a new provider.
     */
    public Http4FileProvider() {
        setFileNameParser(Http4FileNameParser.getInstance());
    }

    private HttpClientConnectionManager createConnectionManager(final Http4FileSystemConfigBuilder builder,
        final FileSystemOptions fileSystemOptions) {
        final PoolingHttpClientConnectionManager connManager = new PoolingHttpClientConnectionManager();
        connManager.setMaxTotal(builder.getMaxTotalConnections(fileSystemOptions));
        connManager.setDefaultMaxPerRoute(builder.getMaxConnectionsPerHost(fileSystemOptions));

        // @formatter:off
        final SocketConfig socketConfig =
                SocketConfig
                .custom()
                .setSoTimeout(DurationUtils.toMillisInt(builder.getSoTimeoutDuration(fileSystemOptions)))
                .build();
        // @formatter:on

        connManager.setDefaultSocketConfig(socketConfig);

        return connManager;
    }

    private CookieStore createDefaultCookieStore(final Http4FileSystemConfigBuilder builder,
            final FileSystemOptions fileSystemOptions) {
        final CookieStore cookieStore = new BasicCookieStore();
        final Cookie[] cookies = builder.getCookies(fileSystemOptions);

        if (cookies != null) {
            Arrays.stream(cookies).forEach(cookieStore::addCookie);
        }

        return cookieStore;
    }

    private RequestConfig createDefaultRequestConfig(final Http4FileSystemConfigBuilder builder,
        final FileSystemOptions fileSystemOptions) {
        return RequestConfig.custom()
            .setConnectTimeout(DurationUtils.toMillisInt(builder.getConnectionTimeoutDuration(fileSystemOptions)))
            .build();
    }

    private HostnameVerifier createHostnameVerifier(final Http4FileSystemConfigBuilder builder,
        final FileSystemOptions fileSystemOptions) {
        return builder.isHostnameVerificationEnabled(fileSystemOptions) ? new DefaultHostnameVerifier()
            : NoopHostnameVerifier.INSTANCE;
    }

    /**
     * Create an {@link HttpClient} object for an http4 file system.
     *
     * @param builder Configuration options builder for http4 provider
     * @param rootName The root path
     * @param fileSystemOptions The file system options
     * @return an {@link HttpClient} object
     * @throws FileSystemException if an error occurs.
     */
    protected HttpClient createHttpClient(final Http4FileSystemConfigBuilder builder, final GenericFileName rootName,
            final FileSystemOptions fileSystemOptions) throws FileSystemException {
        return createHttpClientBuilder(builder, rootName, fileSystemOptions).build();
    }

    /**
     * Create an {@link HttpClientBuilder} object. Invoked by {@link #createHttpClient(Http4FileSystemConfigBuilder, GenericFileName, FileSystemOptions)}.
     *
     * @param builder Configuration options builder for HTTP4 provider
     * @param rootName The root path
     * @param fileSystemOptions The FileSystem options
     * @return an {@link HttpClientBuilder} object
     * @throws FileSystemException if an error occurs
     */
    protected HttpClientBuilder createHttpClientBuilder(final Http4FileSystemConfigBuilder builder, final GenericFileName rootName,
            final FileSystemOptions fileSystemOptions) throws FileSystemException {
        final List<Header> defaultHeaders = new ArrayList<>();
        defaultHeaders.add(new BasicHeader(HTTP.USER_AGENT, builder.getUserAgent(fileSystemOptions)));

        final ConnectionReuseStrategy connectionReuseStrategy = builder.isKeepAlive(fileSystemOptions)
                ? DefaultConnectionReuseStrategy.INSTANCE
                : NoConnectionReuseStrategy.INSTANCE;

        final SSLContext sslContext = createSSLContext(builder, fileSystemOptions);
        final HostnameVerifier hostNameVerifier = createHostnameVerifier(builder, fileSystemOptions);

        final HttpClientBuilder httpClientBuilder =
                HttpClients.custom()
                .setRoutePlanner(createHttpRoutePlanner(builder, fileSystemOptions))
                .setConnectionManager(createConnectionManager(builder, fileSystemOptions, sslContext, hostNameVerifier))
                .setSSLContext(sslContext)
                .setSSLHostnameVerifier(hostNameVerifier)
                .setConnectionReuseStrategy(connectionReuseStrategy)
                .setDefaultRequestConfig(createDefaultRequestConfig(builder, fileSystemOptions))
                .setDefaultHeaders(defaultHeaders)
                .setDefaultCookieStore(createDefaultCookieStore(builder, fileSystemOptions));

        if (!builder.getFollowRedirect(fileSystemOptions)) {
            httpClientBuilder.disableRedirectHandling();
        }

        return httpClientBuilder;
    }

    /**
     * Create an {@link HttpClientContext} object for an http4 file system.
     *
     * @param builder Configuration options builder for http4 provider
     * @param rootName The root path
     * @param fileSystemOptions The FileSystem options
     * @param authData The {@code UserAuthentiationData} object
     * @return an {@link HttpClientContext} object
     * @throws FileSystemException if an error occurs
     */
    protected HttpClientContext createHttpClientContext(final Http4FileSystemConfigBuilder builder,
            final GenericFileName rootName, final FileSystemOptions fileSystemOptions,
            final UserAuthenticationData authData) throws FileSystemException {

        final HttpClientContext clientContext = HttpClientContext.create();
        final CredentialsProvider credsProvider = new BasicCredentialsProvider();
        clientContext.setCredentialsProvider(credsProvider);

        final String username = UserAuthenticatorUtils.toString(UserAuthenticatorUtils.getData(authData,
                UserAuthenticationData.USERNAME, UserAuthenticatorUtils.toChar(rootName.getUserName())));
        final String password = UserAuthenticatorUtils.toString(UserAuthenticatorUtils.getData(authData,
                UserAuthenticationData.PASSWORD, UserAuthenticatorUtils.toChar(rootName.getPassword())));

        if (!StringUtils.isEmpty(username)) {
            credsProvider.setCredentials(new AuthScope(rootName.getHostName(), rootName.getPort()),
                    new UsernamePasswordCredentials(username, password));
        }

        final HttpHost proxyHost = getProxyHttpHost(builder, fileSystemOptions);

        if (proxyHost != null) {
            final UserAuthenticator proxyAuth = builder.getProxyAuthenticator(fileSystemOptions);

            if (proxyAuth != null) {
                final UserAuthenticationData proxyAuthData = UserAuthenticatorUtils.authenticate(proxyAuth,
                        new UserAuthenticationData.Type[] { UserAuthenticationData.USERNAME,
                                UserAuthenticationData.PASSWORD });

                if (proxyAuthData != null) {
                    final UsernamePasswordCredentials proxyCreds = new UsernamePasswordCredentials(
                            UserAuthenticatorUtils.toString(
                                    UserAuthenticatorUtils.getData(proxyAuthData, UserAuthenticationData.USERNAME, null)),
                            UserAuthenticatorUtils.toString(
                                    UserAuthenticatorUtils.getData(proxyAuthData, UserAuthenticationData.PASSWORD, null)));

                    credsProvider.setCredentials(new AuthScope(proxyHost.getHostName(), proxyHost.getPort()),
                            proxyCreds);
                }

                if (builder.isPreemptiveAuth(fileSystemOptions)) {
                    final AuthCache authCache = new BasicAuthCache();
                    final BasicScheme basicAuth = new BasicScheme();
                    authCache.put(proxyHost, basicAuth);
                    clientContext.setAuthCache(authCache);
                }
            }
        }

        return clientContext;
    }

<<<<<<< HEAD
    private HttpClientConnectionManager createConnectionManager(final Http4FileSystemConfigBuilder builder,
            final FileSystemOptions fileSystemOptions, final SSLContext sslContext, final HostnameVerifier verifier) throws FileSystemException {

        final SSLConnectionSocketFactory sslFactory = new SSLConnectionSocketFactory(sslContext, verifier);
        final Registry<ConnectionSocketFactory> socketFactoryRegistry =
                RegistryBuilder.<ConnectionSocketFactory> create()
                        .register("https", sslFactory)
                        .register("http", new PlainConnectionSocketFactory())
                        .build();

        final PoolingHttpClientConnectionManager connManager = new PoolingHttpClientConnectionManager(socketFactoryRegistry);
        connManager.setMaxTotal(builder.getMaxTotalConnections(fileSystemOptions));
        connManager.setDefaultMaxPerRoute(builder.getMaxConnectionsPerHost(fileSystemOptions));

        final SocketConfig socketConfig =
                SocketConfig
                .custom()
                .setSoTimeout(builder.getSoTimeout(fileSystemOptions))
                .build();

        connManager.setDefaultSocketConfig(socketConfig);

        return connManager;
    }

    private RequestConfig createDefaultRequestConfig(final Http4FileSystemConfigBuilder builder,
            final FileSystemOptions fileSystemOptions) {
        return RequestConfig.custom()
                .setConnectTimeout(builder.getConnectionTimeout(fileSystemOptions))
                .build();
    }

=======
>>>>>>> f8a56716
    private HttpRoutePlanner createHttpRoutePlanner(final Http4FileSystemConfigBuilder builder,
            final FileSystemOptions fileSystemOptions) {
        final HttpHost proxyHost = getProxyHttpHost(builder, fileSystemOptions);

        if (proxyHost != null) {
            return new DefaultProxyRoutePlanner(proxyHost);
        }

        return new SystemDefaultRoutePlanner(ProxySelector.getDefault());
    }

    /**
     * Create {@link SSLContext} for HttpClient. Invoked by {@link #createHttpClientBuilder(Http4FileSystemConfigBuilder, GenericFileName, FileSystemOptions)}.
     *
     * @param builder Configuration options builder for HTTP4 provider
     * @param fileSystemOptions The FileSystem options
     * @return a {@link SSLContext} for HttpClient
     * @throws FileSystemException if an error occurs
     */
    protected SSLContext createSSLContext(final Http4FileSystemConfigBuilder builder,
            final FileSystemOptions fileSystemOptions) throws FileSystemException {
        try {
            final SSLContextBuilder sslContextBuilder = new SSLContextBuilder();
            sslContextBuilder.setKeyStoreType(builder.getKeyStoreType(fileSystemOptions));

            File keystoreFileObject = null;
            final String keystoreFile = builder.getKeyStoreFile(fileSystemOptions);

            if (!StringUtils.isEmpty(keystoreFile)) {
                keystoreFileObject = new File(keystoreFile);
            }

            if (keystoreFileObject != null && keystoreFileObject.exists()) {
                final String keystorePass = builder.getKeyStorePass(fileSystemOptions);
                final char[] keystorePassChars = (keystorePass != null) ? keystorePass.toCharArray() : null;
                sslContextBuilder.loadTrustMaterial(keystoreFileObject, keystorePassChars, TrustAllStrategy.INSTANCE);
            } else {
                sslContextBuilder.loadTrustMaterial(TrustAllStrategy.INSTANCE);
            }

            return sslContextBuilder.build();
        } catch (final KeyStoreException e) {
            throw new FileSystemException("Keystore error. " + e.getMessage(), e);
        } catch (final KeyManagementException e) {
            throw new FileSystemException("Cannot retrieve keys. " + e.getMessage(), e);
        } catch (final NoSuchAlgorithmException e) {
            throw new FileSystemException("Algorithm error. " + e.getMessage(), e);
        } catch (final CertificateException e) {
            throw new FileSystemException("Certificate error. " + e.getMessage(), e);
        } catch (final IOException e) {
            throw new FileSystemException("Cannot open key file. " + e.getMessage(), e);
        }
    }

    @Override
    protected FileSystem doCreateFileSystem(final FileName name, final FileSystemOptions fileSystemOptions)
            throws FileSystemException {
        final GenericFileName rootName = (GenericFileName) name;

        UserAuthenticationData authData = null;
        HttpClient httpClient;
        HttpClientContext httpClientContext;

        try {
            final Http4FileSystemConfigBuilder builder = Http4FileSystemConfigBuilder.getInstance();
            authData = UserAuthenticatorUtils.authenticate(fileSystemOptions, AUTHENTICATOR_TYPES);
            httpClientContext = createHttpClientContext(builder, rootName, fileSystemOptions, authData);
            httpClient = createHttpClient(builder, rootName, fileSystemOptions);
        } finally {
            UserAuthenticatorUtils.cleanup(authData);
        }

        return new Http4FileSystem(rootName, fileSystemOptions, httpClient, httpClientContext);
    }

    @Override
    public Collection<Capability> getCapabilities() {
        return CAPABILITIES;
    }

    @Override
    public FileSystemConfigBuilder getConfigBuilder() {
        return Http4FileSystemConfigBuilder.getInstance();
    }

    private HttpHost getProxyHttpHost(final Http4FileSystemConfigBuilder builder,
            final FileSystemOptions fileSystemOptions) {
        final String proxyHost = builder.getProxyHost(fileSystemOptions);
        final int proxyPort = builder.getProxyPort(fileSystemOptions);
        final String proxyScheme = builder.getProxyScheme(fileSystemOptions);

        if (!StringUtils.isEmpty(proxyHost) && proxyPort > 0) {
            return new HttpHost(proxyHost, proxyPort, proxyScheme);
        }

        return null;
    }

}<|MERGE_RESOLUTION|>--- conflicted
+++ resolved
@@ -119,8 +119,15 @@
     }
 
     private HttpClientConnectionManager createConnectionManager(final Http4FileSystemConfigBuilder builder,
-        final FileSystemOptions fileSystemOptions) {
-        final PoolingHttpClientConnectionManager connManager = new PoolingHttpClientConnectionManager();
+        final FileSystemOptions fileSystemOptions, final SSLContext sslContext, final HostnameVerifier verifier) {
+        final SSLConnectionSocketFactory sslFactory = new SSLConnectionSocketFactory(sslContext, verifier);
+        final Registry<ConnectionSocketFactory> socketFactoryRegistry =
+                RegistryBuilder.<ConnectionSocketFactory> create()
+                        .register("https", sslFactory)
+                        .register("http", new PlainConnectionSocketFactory())
+                        .build();
+
+        final PoolingHttpClientConnectionManager connManager = new PoolingHttpClientConnectionManager(socketFactoryRegistry);
         connManager.setMaxTotal(builder.getMaxTotalConnections(fileSystemOptions));
         connManager.setDefaultMaxPerRoute(builder.getMaxConnectionsPerHost(fileSystemOptions));
 
@@ -193,17 +200,14 @@
         final ConnectionReuseStrategy connectionReuseStrategy = builder.isKeepAlive(fileSystemOptions)
                 ? DefaultConnectionReuseStrategy.INSTANCE
                 : NoConnectionReuseStrategy.INSTANCE;
-
         final SSLContext sslContext = createSSLContext(builder, fileSystemOptions);
         final HostnameVerifier hostNameVerifier = createHostnameVerifier(builder, fileSystemOptions);
-
         final HttpClientBuilder httpClientBuilder =
                 HttpClients.custom()
                 .setRoutePlanner(createHttpRoutePlanner(builder, fileSystemOptions))
                 .setConnectionManager(createConnectionManager(builder, fileSystemOptions, sslContext, hostNameVerifier))
                 .setSSLContext(sslContext)
-                .setSSLHostnameVerifier(hostNameVerifier)
-                .setConnectionReuseStrategy(connectionReuseStrategy)
+                .setSSLHostnameVerifier(hostNameVerifier).setConnectionReuseStrategy(connectionReuseStrategy)
                 .setDefaultRequestConfig(createDefaultRequestConfig(builder, fileSystemOptions))
                 .setDefaultHeaders(defaultHeaders)
                 .setDefaultCookieStore(createDefaultCookieStore(builder, fileSystemOptions));
@@ -276,41 +280,6 @@
         return clientContext;
     }
 
-<<<<<<< HEAD
-    private HttpClientConnectionManager createConnectionManager(final Http4FileSystemConfigBuilder builder,
-            final FileSystemOptions fileSystemOptions, final SSLContext sslContext, final HostnameVerifier verifier) throws FileSystemException {
-
-        final SSLConnectionSocketFactory sslFactory = new SSLConnectionSocketFactory(sslContext, verifier);
-        final Registry<ConnectionSocketFactory> socketFactoryRegistry =
-                RegistryBuilder.<ConnectionSocketFactory> create()
-                        .register("https", sslFactory)
-                        .register("http", new PlainConnectionSocketFactory())
-                        .build();
-
-        final PoolingHttpClientConnectionManager connManager = new PoolingHttpClientConnectionManager(socketFactoryRegistry);
-        connManager.setMaxTotal(builder.getMaxTotalConnections(fileSystemOptions));
-        connManager.setDefaultMaxPerRoute(builder.getMaxConnectionsPerHost(fileSystemOptions));
-
-        final SocketConfig socketConfig =
-                SocketConfig
-                .custom()
-                .setSoTimeout(builder.getSoTimeout(fileSystemOptions))
-                .build();
-
-        connManager.setDefaultSocketConfig(socketConfig);
-
-        return connManager;
-    }
-
-    private RequestConfig createDefaultRequestConfig(final Http4FileSystemConfigBuilder builder,
-            final FileSystemOptions fileSystemOptions) {
-        return RequestConfig.custom()
-                .setConnectTimeout(builder.getConnectionTimeout(fileSystemOptions))
-                .build();
-    }
-
-=======
->>>>>>> f8a56716
     private HttpRoutePlanner createHttpRoutePlanner(final Http4FileSystemConfigBuilder builder,
             final FileSystemOptions fileSystemOptions) {
         final HttpHost proxyHost = getProxyHttpHost(builder, fileSystemOptions);
