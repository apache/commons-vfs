--- conflicted
+++ resolved
@@ -1,4 +1,3 @@
-<<<<<<< HEAD
 /*
  * Licensed to the Apache Software Foundation (ASF) under one or more
  * contributor license agreements.  See the NOTICE file distributed with
@@ -142,7 +141,7 @@
 
 
     @Override
-    protected InputStream doGetInputStream() throws Exception {
+    protected InputStream doGetInputStream(final int bufferSize) throws Exception {
         final HttpGet getRequest = new HttpGet(getInternalURI());
         final HttpResponse httpResponse = executeHttpUriRequest(getRequest);
         final int status = httpResponse.getStatusLine().getStatusCode();
@@ -155,7 +154,7 @@
             throw new FileSystemException("vfs.provider.http/get.error", getName(), Integer.valueOf(status));
         }
 
-        return new MonitoredHttpResponseContentInputStream(httpResponse);
+        return new MonitoredHttpResponseContentInputStream(httpResponse, bufferSize);
     }
 
     @Override
@@ -228,236 +227,4 @@
         return httpClient.execute(httpRequest, httpClientContext);
     }
 
-}
-=======
-/*
- * Licensed to the Apache Software Foundation (ASF) under one or more
- * contributor license agreements.  See the NOTICE file distributed with
- * this work for additional information regarding copyright ownership.
- * The ASF licenses this file to You under the Apache License, Version 2.0
- * (the "License"); you may not use this file except in compliance with
- * the License.  You may obtain a copy of the License at
- *
- *      http://www.apache.org/licenses/LICENSE-2.0
- *
- * Unless required by applicable law or agreed to in writing, software
- * distributed under the License is distributed on an "AS IS" BASIS,
- * WITHOUT WARRANTIES OR CONDITIONS OF ANY KIND, either express or implied.
- * See the License for the specific language governing permissions and
- * limitations under the License.
- */
-package org.apache.commons.vfs2.provider.http4;
-
-import java.io.IOException;
-import java.io.InputStream;
-import java.net.URI;
-import java.net.URISyntaxException;
-
-import org.apache.commons.vfs2.FileContentInfoFactory;
-import org.apache.commons.vfs2.FileNotFoundException;
-import org.apache.commons.vfs2.FileSystemException;
-import org.apache.commons.vfs2.FileSystemOptions;
-import org.apache.commons.vfs2.FileType;
-import org.apache.commons.vfs2.RandomAccessContent;
-import org.apache.commons.vfs2.provider.AbstractFileName;
-import org.apache.commons.vfs2.provider.AbstractFileObject;
-import org.apache.commons.vfs2.provider.GenericURLFileName;
-import org.apache.commons.vfs2.util.RandomAccessMode;
-import org.apache.http.Header;
-import org.apache.http.HttpResponse;
-import org.apache.http.HttpStatus;
-import org.apache.http.client.HttpClient;
-import org.apache.http.client.methods.HttpGet;
-import org.apache.http.client.methods.HttpHead;
-import org.apache.http.client.methods.HttpUriRequest;
-import org.apache.http.client.protocol.HttpClientContext;
-import org.apache.http.client.utils.DateUtils;
-import org.apache.http.client.utils.URIUtils;
-import org.apache.http.protocol.HTTP;
-
-/**
- * A file object backed by Apache HttpComponents HttpClient.
- *
- * @param <FS> An {@link Http4FileSystem} subclass
- */
-public class Http4FileObject<FS extends Http4FileSystem> extends AbstractFileObject<FS> {
-
-    /**
-     * URL charset string.
-     */
-    private final String urlCharset;
-
-    /**
-     * Internal URI mapped to this <code>FileObject</code>.
-     * For example, the internal URI of <code>http4://example.com/a.txt</code> is <code>http://example.com/a.txt</code>.
-     */
-    private final URI internalURI;
-
-    /**
-     * The last executed HEAD <code>HttpResponse</code> object.
-     */
-    private HttpResponse lastHeadResponse;
-
-    /**
-     * Construct <code>Http4FileObject</code>.
-     *
-     * @param name file name
-     * @param fileSystem file system
-     * @throws FileSystemException if any error occurs
-     * @throws URISyntaxException if given file name cannot be converted to a URI due to URI syntax error
-     */
-    protected Http4FileObject(final AbstractFileName name, final FS fileSystem)
-            throws FileSystemException, URISyntaxException {
-        this(name, fileSystem, Http4FileSystemConfigBuilder.getInstance());
-    }
-
-    /**
-     * Construct <code>Http4FileObject</code>.
-     *
-     * @param name file name
-     * @param fileSystem file system
-     * @param builder <code>Http4FileSystemConfigBuilder</code> object
-     * @throws FileSystemException if any error occurs
-     * @throws URISyntaxException if given file name cannot be converted to a URI due to URI syntax error
-     */
-    protected Http4FileObject(final AbstractFileName name, final FS fileSystem,
-            final Http4FileSystemConfigBuilder builder) throws FileSystemException, URISyntaxException {
-        super(name, fileSystem);
-        final FileSystemOptions fileSystemOptions = fileSystem.getFileSystemOptions();
-        urlCharset = builder.getUrlCharset(fileSystemOptions);
-        final String pathEncoded = ((GenericURLFileName) name).getPathQueryEncoded(getUrlCharset());
-        internalURI = URIUtils.resolve(fileSystem.getInternalBaseURI(), pathEncoded);
-    }
-
-    @Override
-    protected FileType doGetType() throws Exception {
-        lastHeadResponse = executeHttpUriRequest(new HttpHead(getInternalURI()));
-        final int status = lastHeadResponse.getStatusLine().getStatusCode();
-
-        if (status == HttpStatus.SC_OK
-                || status == HttpStatus.SC_METHOD_NOT_ALLOWED /* method is not allowed, but resource exist */) {
-            return FileType.FILE;
-        } else if (status == HttpStatus.SC_NOT_FOUND || status == HttpStatus.SC_GONE) {
-            return FileType.IMAGINARY;
-        } else {
-            throw new FileSystemException("vfs.provider.http/head.error", getName(), Integer.valueOf(status));
-        }
-    }
-
-    @Override
-    protected long doGetContentSize() throws Exception {
-        if (lastHeadResponse == null) {
-            return 0L;
-        }
-
-        final Header header = lastHeadResponse.getFirstHeader(HTTP.CONTENT_LEN);
-
-        if (header == null) {
-            // Assume 0 content-length
-            return 0;
-        }
-
-        return Long.parseLong(header.getValue());
-    }
-
-    @Override
-    protected long doGetLastModifiedTime() throws Exception {
-        FileSystemException.requireNonNull(lastHeadResponse, "vfs.provider.http/last-modified.error", getName());
-
-        final Header header = lastHeadResponse.getFirstHeader("Last-Modified");
-
-        FileSystemException.requireNonNull(header, "vfs.provider.http/last-modified.error", getName());
-
-        return DateUtils.parseDate(header.getValue()).getTime();
-    }
-
-
-    @Override
-    protected InputStream doGetInputStream(final int bufferSize) throws Exception {
-        final HttpGet getRequest = new HttpGet(getInternalURI());
-        final HttpResponse httpResponse = executeHttpUriRequest(getRequest);
-        final int status = httpResponse.getStatusLine().getStatusCode();
-
-        if (status == HttpStatus.SC_NOT_FOUND) {
-            throw new FileNotFoundException(getName());
-        }
-
-        if (status != HttpStatus.SC_OK) {
-            throw new FileSystemException("vfs.provider.http/get.error", getName(), Integer.valueOf(status));
-        }
-
-        return new MonitoredHttpResponseContentInputStream(httpResponse, bufferSize);
-    }
-
-    @Override
-    protected RandomAccessContent doGetRandomAccessContent(final RandomAccessMode mode) throws Exception {
-        return new Http4RandomAccessContent<>(this, mode);
-    }
-
-    @Override
-    protected String[] doListChildren() throws Exception {
-        throw new UnsupportedOperationException("Not implemented.");
-    }
-
-    @Override
-    protected boolean doIsWriteable() throws Exception {
-        return false;
-    }
-
-    @Override
-    protected FileContentInfoFactory getFileContentInfoFactory() {
-        return new Http4FileContentInfoFactory();
-    }
-
-    @Override
-    protected void doDetach() throws Exception {
-        lastHeadResponse = null;
-    }
-
-    /**
-     * Return URL charset string.
-     * @return URL charset string
-     */
-    protected String getUrlCharset() {
-        return urlCharset;
-    }
-
-    /**
-     * Return the internal <code>URI</code> object mapped to this file object.
-     *
-     * @return the internal <code>URI</code> object mapped to this file object
-     * @throws FileSystemException if any error occurs
-     */
-    protected URI getInternalURI() throws FileSystemException {
-        return internalURI;
-    }
-
-    /**
-     * Return the last executed HEAD <code>HttpResponse</code> object.
-     *
-     * @return the last executed HEAD <code>HttpResponse</code> object
-     * @throws IOException if IO error occurs
-     */
-    HttpResponse getLastHeadResponse() throws IOException {
-        if (lastHeadResponse != null) {
-            return lastHeadResponse;
-        }
-
-        return executeHttpUriRequest(new HttpHead(getInternalURI()));
-    }
-
-    /**
-     * Execute the request using the given {@code httpRequest} and return a <code>HttpResponse</code> from the execution.
-     *
-     * @param httpRequest <code>HttpUriRequest</code> object
-     * @return <code>HttpResponse</code> from the execution
-     * @throws IOException if IO error occurs
-     */
-    HttpResponse executeHttpUriRequest(final HttpUriRequest httpRequest) throws IOException {
-        final HttpClient httpClient = getAbstractFileSystem().getHttpClient();
-        final HttpClientContext httpClientContext = getAbstractFileSystem().getHttpClientContext();
-        return httpClient.execute(httpRequest, httpClientContext);
-    }
-
-}
->>>>>>> efbffc78
+}